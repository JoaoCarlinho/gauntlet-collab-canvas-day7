--- conflicted
+++ resolved
@@ -40,15 +40,7 @@
 import UpdateSuccessAnimation from './UpdateSuccessAnimation'
 import EnhancedLoadingIndicator from './EnhancedLoadingIndicator'
 import ConflictResolutionDialog from './ConflictResolutionDialog'
-<<<<<<< HEAD
 import QueueManagementDialog from './QueueManagementDialog'
-=======
-// import SyncStatusIndicator from './SyncStatusIndicator'
-// import QueueStatusIndicator from './QueueStatusIndicator'
-// import QueueManagementDialog from './QueueManagementDialog'
-// import ConnectionStatusIndicator from './ConnectionStatusIndicator'
-// import OfflineIndicator from './OfflineIndicator'
->>>>>>> a5601875
 import toast from 'react-hot-toast'
 import InviteCollaboratorModal from './InviteCollaboratorModal'
 // import PresenceIndicators from './PresenceIndicators'
@@ -199,15 +191,8 @@
   // State synchronization and conflict management
   const [stateConflicts, setStateConflicts] = useState<StateConflict[]>([])
   const [showConflictDialog, setShowConflictDialog] = useState(false)
-<<<<<<< HEAD
   // Note: syncStatus is used internally for state tracking, not displayed in UI
   const [_syncStatus, setSyncStatus] = useState({
-=======
-  const [
-    // syncStatus,
-    // setSyncStatus
-  ] = useState({
->>>>>>> a5601875
     isConnected: true,
     lastSyncTime: 0,
     syncInProgress: false,
@@ -217,17 +202,9 @@
   })
 
   // Update queue management
-<<<<<<< HEAD
   // Note: queueStats is used internally for queue tracking, not displayed in UI
   const [_queueStats, setQueueStats] = useState<QueueStats>(updateQueueManager.getStats())
   const [showQueueDialog, setShowQueueDialog] = useState(false)
-=======
-  const [
-    // queueStats,
-    // setQueueStats
-  ] = useState<QueueStats>(updateQueueManager.getStats())
-  // const [showQueueDialog, setShowQueueDialog] = useState(false)
->>>>>>> a5601875
   
   // Connection monitoring and offline mode state
   // const [connectionMetrics, setConnectionMetrics] = useState({
@@ -899,38 +876,6 @@
   //   }))
   // }
 
-<<<<<<< HEAD
-=======
-  // const handleManualSync = async () => {
-  //   if (!canvasId) return
-    
-  //   setSyncStatus(prev => ({ ...prev, syncInProgress: true }))
-    
-  //   try {
-  //     const result = await stateSyncManager.syncState(canvasId, objects, {
-  //       forceRefresh: true,
-  //       resolveConflicts: true,
-  //       conflictResolutionStrategy: 'server_wins'
-  //     })
-      
-  //     if (result.success) {
-  //       if (result.conflicts.length > 0) {
-  //         setStateConflicts(result.conflicts)
-  //         setShowConflictDialog(true)
-  //       } else {
-  //         toast.success('State synchronized successfully')
-  //       }
-  //     } else {
-  //       toast.error('Sync failed: ' + result.errors.join(', '))
-  //     }
-  //   } catch (error) {
-  //     console.error('Manual sync failed:', error)
-  //     toast.error('Failed to synchronize state')
-  //   } finally {
-  //     updateSyncStatus()
-  //   }
-  // }
->>>>>>> a5601875
 
   const handleConflictResolution = async (resolutions: any[]) => {
     try {
@@ -988,29 +933,6 @@
   //   updateQueueManager.startAutoProcessing()
   // }
 
-<<<<<<< HEAD
-=======
-  // const handleQueueAction = (action: string) => {
-  //   switch (action) {
-  //     case 'retry_failed': {
-  //       const failedUpdates = updateQueueManager.getFailedUpdates()
-  //       failedUpdates.forEach(update => {
-  //         updateQueueManager.retryFailedUpdate(update.id)
-  //       })
-  //       toast.success(`Retrying ${failedUpdates.length} failed updates`)
-  //       break
-  //     }
-  //     case 'clear_completed':
-  //       updateQueueManager.clearCompleted()
-  //       toast.success('Cleared completed updates')
-  //       break
-  //     case 'clear_failed':
-  //       updateQueueManager.clearFailed()
-  //       toast.success('Cleared failed updates')
-  //       break
-  //   }
-  // }
->>>>>>> a5601875
 
   // Connection monitoring functions
   const initializeConnectionMonitoring = () => {
@@ -2663,45 +2585,6 @@
           /> */}
           
           <div className="flex items-center space-x-4">
-<<<<<<< HEAD
-=======
-          {/* <div className="flex items-center space-x-2"> */}
-            {/* <div className={`w-2 h-2 rounded-full ${isConnected ? 'bg-green-500' : 'bg-red-500'}`}></div>
-            <span className="text-sm text-gray-600">
-              {isConnected ? 'Connected' : 'Disconnected'}
-            </span>
-            </div> */}
-            
-            {/* Sync Status Indicator */}
-            {/* <SyncStatusIndicator
-              status={syncStatus}
-              onManualSync={handleManualSync}
-              onShowConflicts={() => setShowConflictDialog(true)}
-            /> */}
-
-            {/* Connection Status Indicator */}
-            {/* <ConnectionStatusIndicator
-              metrics={connectionMetrics}
-              isConnected={isConnected}
-            /> */}
-
-            {/* Offline Indicator */}
-            {/* <OfflineIndicator
-              isOffline={isOffline}
-              offlineData={offlineData}
-              onForceSync={() => offlineManager.forceSync()}
-              onClearCache={() => { offlineManager.clearCache() }}
-            /> */}
-            
-            {/* Queue Status Indicator */}
-            {/* <QueueStatusIndicator
-              stats={queueStats}
-              onShowQueue={() => setShowQueueDialog(true)}
-              onRetryFailed={() => handleQueueAction('retry_failed')}
-              onClearCompleted={() => handleQueueAction('clear_completed')}
-              onClearFailed={() => handleQueueAction('clear_failed')}
-            /> */}
->>>>>>> a5601875
           </div>
           
           {/* User Status */}
